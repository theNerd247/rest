# Changelog

<<<<<<< HEAD
## 0.33

* Added a `Rest.Types.Error.ToResponseCode` constraint to `jsonE`, `xmlE`, and `xmlJsonE`.
* Changed `domainReason` to have a `ToResponseCode` constraint instead of an explicit argument.
* Added `Rest.ShowUrl` re-exporting `ShowUrl` from `rest-types`.
=======
#### 0.32.0.2
* Allow random 1.1.*
>>>>>>> b73f4d15

#### 0.32.0.1
* Fix bug in Chrome when serving files with commas in name.

## 0.32

* Add `addHeader` dictionary combinator, to extend instead of replace
  the header dictionaries. For this, a constructor `TwoHeaders` was
  added to `Header`.
* Relax the types of `mkListing` and `mkOrderedListing` to allow
  parameters and headers.

### 0.31.1

* Expose `Rest.Driver.Routing.splitUriString`.
* Make test cases compile again.

## 0.31

* Schema: `action` has been renamed to `static` since it is tied to `statics` and to disambiguate it from the unrelated `actions`.

#### 0.30.0.3

* Use `json-schema 0.5.*`

#### 0.30.0.2

* Use `rest-stringmap == 0.2.*`

#### 0.30.0.1

* Allow `mtl == 2.2.*` and `transformers == 0.4.*`

## 0.30

* Use `Content-Disposition` to provide filenames for file responses.
  This slightly changes the semantics of `FileO`: what used to be
  interpreted as the file extension is now used for the whole file name.

* `Rest.Types.Container.StringMap` Has been replaced by `rest-stringmap`. This
  changes the XML serialization format of multi part messages, the old format
  was `<map><key>k</key>v[...]</map>` and the new one is
  `<map><value key="k">v</value>[...]</map>`.

## 0.29

* Add multi-delete handler. It is used on a DELETE to
  `/<resource>/<id>/` and is derived from the single delete handler.
* Don't put `Cache-Control: private` header on served files. This way
  they can be cached by public proxies, e.g. cloudfront.
* Add `Show` instances for `Header`, `Param` and `Dict`.
* Renamed `mkMultiPutHandler` to `mkMultiHandler` in
  `Rest.Driver.Routing`.
* Explicit exports in `Rest.Driver.Routing`, removing a lot of
  private functions from the public interface.<|MERGE_RESOLUTION|>--- conflicted
+++ resolved
@@ -1,15 +1,13 @@
 # Changelog
 
-<<<<<<< HEAD
 ## 0.33
 
 * Added a `Rest.Types.Error.ToResponseCode` constraint to `jsonE`, `xmlE`, and `xmlJsonE`.
 * Changed `domainReason` to have a `ToResponseCode` constraint instead of an explicit argument.
 * Added `Rest.ShowUrl` re-exporting `ShowUrl` from `rest-types`.
-=======
+
 #### 0.32.0.2
 * Allow random 1.1.*
->>>>>>> b73f4d15
 
 #### 0.32.0.1
 * Fix bug in Chrome when serving files with commas in name.
