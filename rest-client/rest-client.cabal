--- conflicted
+++ resolved
@@ -31,24 +31,15 @@
     , case-insensitive >= 0.4 && < 1.3
     , data-default == 0.5.*
     , exception-transformers == 0.3.*
-<<<<<<< HEAD
     , exceptions >= 0.5 && < 0.7
-=======
->>>>>>> d0d01b0c
     , http-conduit == 2.1.*
     , http-types >= 0.7 && < 0.9
     , hxt >= 9.2 && < 9.4
     , hxt-pickle-utils == 0.1.*
     , monad-control == 0.3.*
     , mtl >= 2.0 && < 2.3
-<<<<<<< HEAD
     , primitive == 0.5.*
     , resourcet == 1.1.*
-=======
-    , resourcet == 1.1.*
-    , primitive == 0.5.*
-    , exceptions >= 0.5 && < 0.7
->>>>>>> d0d01b0c
     , rest-types == 1.10.*
     , tostring == 0.2.*
     , transformers-base == 0.4.*
